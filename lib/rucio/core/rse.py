# Copyright 2012-2018 CERN for the benefit of the ATLAS collaboration.
#
# Licensed under the Apache License, Version 2.0 (the "License");
# you may not use this file except in compliance with the License.
# You may obtain a copy of the License at
#
#    http://www.apache.org/licenses/LICENSE-2.0
#
# Unless required by applicable law or agreed to in writing, software
# distributed under the License is distributed on an "AS IS" BASIS,
# WITHOUT WARRANTIES OR CONDITIONS OF ANY KIND, either express or implied.
# See the License for the specific language governing permissions and
# limitations under the License.
#
# Authors:
# - Vincent Garonne <vgaronne@gmail.com>, 2012-2018
# - Ralph Vigne <ralph.vigne@cern.ch>, 2012-2015
# - Mario Lassnig <mario.lassnig@cern.ch>, 2012-2019
# - Martin Barisits <martin.barisits@cern.ch>, 2013-2018
# - Cedric Serfon <cedric.serfon@cern.ch>, 2013-2018
# - Thomas Beermann <thomas.beermann@cern.ch>, 2014-2017
# - Wen Guan <wguan.icedew@gmail.com>, 2015-2016
# - Brian Bockelman <bbockelm@cse.unl.edu>, 2018
# - Frank Berghaus <frank.berghaus@cern.ch>, 2018
# - Dimitrios Christidis <dimitrios.christidis@cern.ch>, 2018-2019
# - Hannes Hansen <hannes.jakob.hansen@cern.ch>, 2018
# - Andrew Lister <andrew.lister@stfc.ac.uk>, 2019
#
# PY3K COMPATIBLE

from __future__ import division

try:
    from StringIO import StringIO
except ImportError:
    from io import StringIO

import json
import sqlalchemy
import sqlalchemy.orm

from re import match
from six import string_types

from dogpile.cache import make_region
from dogpile.cache.api import NO_VALUE

from sqlalchemy.exc import DatabaseError, IntegrityError, OperationalError
from sqlalchemy.orm import aliased
from sqlalchemy.orm.exc import FlushError
from sqlalchemy.sql.expression import or_, false

import rucio.core.account_counter

from rucio.core.rse_counter import add_counter, get_counter
from rucio.common import exception, utils
from rucio.common.config import get_lfn2pfn_algorithm_default
from rucio.db.sqla import models
from rucio.db.sqla.constants import RSEType
from rucio.db.sqla.session import read_session, transactional_session, stream_session


REGION = make_region().configure('dogpile.cache.memcached',
                                 expiration_time=3600,
                                 arguments={'url': "127.0.0.1:11211",
                                            'distributed_lock': True})


@transactional_session
def add_rse(rse, deterministic=True, volatile=False, city=None, region_code=None, country_name=None, continent=None, time_zone=None,
            ISP=None, staging_area=False, rse_type=RSEType.DISK, longitude=None, latitude=None, ASN=None, availability=7,
            session=None):
    """
    Add a rse with the given location name.

    :param rse: the name of the new rse.
    :param deterministic: Boolean to know if the pfn is generated deterministically.
    :param volatile: Boolean for RSE cache.
    :param city: City for the RSE.
    :param region_code: The region code for the RSE.
    :param country_name: The country.
    :param continent: The continent.
    :param time_zone: Timezone.
    :param ISP: Internet service provider.
    :param staging_area: Staging area.
    :param rse_type: RSE type.
    :param latitude: Latitude coordinate of RSE.
    :param longitude: Longitude coordinate of RSE.
    :param ASN: Access service network.
    :param availability: Availability.
    :param session: The database session in use.
    """
    if isinstance(rse_type, string_types):
        rse_type = RSEType.from_string(str(rse_type))

    new_rse = models.RSE(rse=rse, deterministic=deterministic, volatile=volatile, city=city,
                         region_code=region_code, country_name=country_name,
                         continent=continent, time_zone=time_zone, staging_area=staging_area, ISP=ISP, availability=availability,
                         rse_type=rse_type, longitude=longitude, latitude=latitude, ASN=ASN)
    try:
        new_rse.save(session=session)
    except IntegrityError:
        raise exception.Duplicate('RSE \'%(rse)s\' already exists!' % locals())
    except DatabaseError as error:
        raise exception.RucioException(error.args)

    # Add rse name as a RSE-Tag
    add_rse_attribute(rse_id=new_rse.id, key=rse, value=True, session=session)

    # Add counter to monitor the space usage
    add_counter(rse_id=new_rse.id, session=session)

    # Add account counter
    rucio.core.account_counter.create_counters_for_new_rse(rse_id=new_rse.id, session=session)

    return new_rse.id


@read_session
def rse_exists(rse, session=None):
    """
    Checks to see if RSE exists.

    :param rse: Name of the rse.
    :param session: The database session in use.

    :returns: True if found, otherwise false.
    """
    return True if session.query(models.RSE).filter_by(rse=rse, deleted=False).first() else False


@read_session
def sort_rses(rses, session=None):
    """
    Sort a list of RSES by free space (ascending order).

    :param rses: List of RSEs.
    :param session: The database session in use.

    :returns: Sorted list of RSEs
    """
    if not rses:
        raise exception.InputValidationError('The list rses should not be empty!')

    if len(rses) == 1:
        return rses

    false_value = False
    query = session.query(models.RSE.rse, models.RSE.staging_area, models.RSEUsage.rse_id).\
        filter(models.RSEUsage.source == 'storage').\
        filter(models.RSEUsage.rse_id == models.RSE.id).\
        filter(models.RSE.deleted == false_value)
    condition = []
    for rse in rses:
        condition.append(models.RSE.id == rse['id'])
    query = query.filter(or_(*condition)).order_by(models.RSEUsage.free.asc())
    return [{'rse': rse, 'staging_area': staging_area, 'id': rse_id} for rse, staging_area, rse_id in query]
    # return sample(rses, len(rses))


@transactional_session
def del_rse(rse_id, session=None):
    """
    Disable a rse with the given rse id.

    :param rse_id: the rse id.
    :param session: The database session in use.
    """

    old_rse = None
    try:
        old_rse = session.query(models.RSE).filter_by(id=rse_id).one()
        if not rse_is_empty(rse_id=rse_id, session=session):
            raise exception.RSEOperationNotSupported('RSE \'%s\' is not empty' % get_rse_name(rse_id=rse_id, session=session))
    except sqlalchemy.orm.exc.NoResultFound:
        raise exception.RSENotFound('RSE with id \'%s\' cannot be found' % rse_id)
    rse = old_rse.rse
    old_rse.delete(session=session)
    try:
        del_rse_attribute(rse_id=rse_id, key=rse, session=session)
    except exception.RSEAttributeNotFound:
        pass


@read_session
def rse_is_empty(rse_id, session=None):
    """
    Check if a RSE is empty.

    :param rse_id: the rse id.
    :param session: the database session in use.
    """

<<<<<<< HEAD
    return get_counter(rse_id, session=session)['bytes'] == 0
=======
    rse_id = get_rse(rse, session=session)['id']
    is_empty = False
    try:
        is_empty = get_counter(rse_id, session=session)['bytes'] == 0
    except exception.CounterNotFound:
        is_empty = True
    return is_empty
>>>>>>> 73dcef62


@read_session
def get_rse(rse_id, session=None):
    """
    Get a RSE or raise if it does not exist.

    :param rse_id:  The rse id.
    :param session: The database session in use.

    :raises RSENotFound: If referred RSE was not found in the database.
    """

    false_value = False  # To make pep8 checker happy ...
    try:
        tmp = session.query(models.RSE).\
            filter(sqlalchemy.and_(models.RSE.deleted == false_value,
                                   models.RSE.id == rse_id))\
            .one()
        tmp['type'] = tmp.rse_type
        return tmp
    except sqlalchemy.orm.exc.NoResultFound:
        raise exception.RSENotFound('RSE with id \'%s\' cannot be found' % rse_id)


@read_session
def get_rse_id(rse, session=None, ignore_deleted=True):
    """
    Get a RSE ID or raise if it does not exist.

    :param rse: the rse name.
    :param session: The database session in use.
    :param ignore_deleted: Flag to toggle finding rse's marked as deleted.

    :returns: The rse id.

    :raises RSENotFound: If referred RSE was not found in the database.
    """
    try:
        query = session.query(models.RSE.id).filter_by(rse=rse)
        if ignore_deleted:
            query = query.filter_by(deleted=False)
        return query.one()[0]
    except sqlalchemy.orm.exc.NoResultFound:
        raise exception.RSENotFound('RSE \'%s\' cannot be found' % rse)


@read_session
def get_rse_name(rse_id, session=None, ignore_deleted=True):
    """
    Get a RSE name or raise if it does not exist.

    :param rse_id: the rse uuid from the database.
    :param session: The database session in use.
    :param ignore_deleted: Flag to toggle finding rse's marked as deleted.

    :returns: The rse name.

    :raises RSENotFound: If referred RSE was not found in the database.
    """
    try:
        query = session.query(models.RSE.rse).filter_by(id=rse_id)
        if ignore_deleted:
            query = query.filter_by(deleted=False)
        return query.one()[0]
    except sqlalchemy.orm.exc.NoResultFound:
        raise exception.RSENotFound('RSE with ID \'%s\' cannot be found' % rse_id)


@read_session
def list_rses(filters={}, session=None):
    """
    Returns a list of all RSEs.

    :param filters: dictionary of attributes by which the results should be filtered.
    :param session: The database session in use.

    :returns: a list of dictionaries.
    """

    rse_list = []
    availability_mask1 = 0
    availability_mask2 = 7
    availability_mapping = {'availability_read': 4, 'availability_write': 2, 'availability_delete': 1}
    false_value = False  # To make pep8 checker happy ...
    if filters:
        if 'availability' in filters and ('availability_read' in filters or 'availability_write' in filters or 'availability_delete' in filters):
            raise exception.InvalidObject('Cannot use availability and read, write, delete filter at the same time.')
        query = session.query(models.RSE).\
            join(models.RSEAttrAssociation, models.RSE.id == models.RSEAttrAssociation.rse_id).\
            filter(models.RSE.deleted == false_value).group_by(models.RSE)

        for (k, v) in filters.items():
            if hasattr(models.RSE, k):
                if k == 'rse_type':
                    query = query.filter(getattr(models.RSE, k) == RSEType.from_sym(v))
                else:
                    query = query.filter(getattr(models.RSE, k) == v)
            elif k in ['availability_read', 'availability_write', 'availability_delete']:
                if v:
                    availability_mask1 = availability_mask1 | availability_mapping[k]
                else:
                    availability_mask2 = availability_mask2 & ~availability_mapping[k]
            else:
                t = aliased(models.RSEAttrAssociation)
                query = query.join(t, t.rse_id == models.RSEAttrAssociation.rse_id)
                query = query.filter(t.key == k)

                # FIXME
                # ATLAS RSE listing workaround (since booleans are capital 'True'/'False')
                # remove elif branch after appropriate database fix has been applied
                # see also db/types.py
                if isinstance(v, bool):
                    query = query.filter(or_(t.value == v,
                                             t.value == 'tmp_atlas_%s' % v,
                                             t.value == 'tmp_atlas_%s' % 1 if v else 0))
                else:
                    query = query.filter(or_(t.value == v,
                                             t.value == 'tmp_atlas_%s' % v))

        condition1, condition2 = [], []
        for i in range(0, 8):
            if i | availability_mask1 == i:
                condition1.append(models.RSE.availability == i)
            if i & availability_mask2 == i:
                condition2.append(models.RSE.availability == i)

        if 'availability' not in filters:
            query = query.filter(sqlalchemy.and_(sqlalchemy.or_(*condition1), sqlalchemy.or_(*condition2)))

        for row in query:
            d = {}
            for column in row.__table__.columns:
                d[column.name] = getattr(row, column.name)
            rse_list.append(d)
    else:

        query = session.query(models.RSE).filter_by(deleted=False).order_by(models.RSE.rse)
        for row in query:
            dic = {}
            for column in row.__table__.columns:
                dic[column.name] = getattr(row, column.name)
            rse_list.append(dic)

    return rse_list


@transactional_session
def add_rse_attribute(rse_id, key, value, session=None):
    """ Adds a RSE attribute.

    :param rse_id: the rse id.
    :param key: the key name.
    :param value: the value name.
    :param issuer: The issuer account.
    :param session: The database session in use.

    :returns: True is successful
    """
    try:
        new_rse_attr = models.RSEAttrAssociation(rse_id=rse_id, key=key, value=value)
        new_rse_attr = session.merge(new_rse_attr)
        new_rse_attr.save(session=session)
    except IntegrityError:
        rse = get_rse_name(rse_id=rse_id, session=session)
        raise exception.Duplicate("RSE attribute '%(key)s-%(value)s\' for RSE '%(rse)s' already exists!" % locals())
    return True


@transactional_session
def del_rse_attribute(rse_id, key, session=None):
    """
    Delete a RSE attribute.

    :param rse_id: the id of the rse.
    :param key: the attribute key.
    :param session: The database session in use.

    :return: True if RSE attribute was deleted.
    """
    rse_attr = None
    try:
        query = session.query(models.RSEAttrAssociation).filter_by(rse_id=rse_id).filter(models.RSEAttrAssociation.key == key)
        rse_attr = query.one()
    except sqlalchemy.orm.exc.NoResultFound:
        raise exception.RSEAttributeNotFound('RSE attribute \'%s\' cannot be found' % key)
    rse_attr.delete(session=session)
    return True


@read_session
def list_rse_attributes(rse_id, session=None):
    """
    List RSE attributes for a RSE.

    :param rse_id:  The RSE id.
    :param session: The database session in use.

    :returns: A dictionary with RSE attributes for a RSE.
    """
    rse_attrs = {}

    query = session.query(models.RSEAttrAssociation).filter_by(rse_id=rse_id)
    for attr in query:
        rse_attrs[attr.key] = attr.value
    return rse_attrs


@read_session
def has_rse_attribute(rse_id, key, session=None):
    """
    Indicates whether the named key is present for the RSE.

    :param rse_id: The RSE id.
    :param key: The key for the attribute.
    :param session: The database session in use.

    :returns: True or False
    """
    if session.query(models.RSEAttrAssociation.value).filter_by(rse_id=rse_id, key=key).first():
        return True
    return False


@read_session
def get_rses_with_attribute(key, session=None):
    """
    Return all RSEs with a certain attribute.

    :param key: The key for the attribute.
    :param session: The database session in use.

    :returns: List of rse dictionaries
    """
    rse_list = []

    query = session.query(models.RSE).\
        join(models.RSEAttrAssociation, models.RSE.id == models.RSEAttrAssociation.rse_id).\
        filter(models.RSE.deleted == False, models.RSEAttrAssociation.key == key).group_by(models.RSE)  # NOQA

    for row in query:
        d = {}
        for column in row.__table__.columns:
            d[column.name] = getattr(row, column.name)
        rse_list.append(d)

    return rse_list


@read_session
def get_rses_with_attribute_value(key, value, lookup_key, session=None):
    """
    Return all RSEs with a certain attribute.

    :param key: The key for the attribute.
    :param value: The value for the attribute.
    :param lookup_key: The value of the this key will be returned.
    :param session: The database session in use.

    :returns: List of rse dictionaries with the rse_id and lookup_key/value pair
    """

    result = REGION.get('av-%s-%s-%s' % (key, value, lookup_key))
    if result is NO_VALUE:

        rse_list = []

        subquery = session.query(models.RSEAttrAssociation.rse_id)\
                          .filter(models.RSEAttrAssociation.key == key,
                                  models.RSEAttrAssociation.value == value)\
                          .subquery()

        query = session.query(models.RSEAttrAssociation.rse_id,
                              models.RSEAttrAssociation.key,
                              models.RSEAttrAssociation.value)\
                       .join(models.RSE, models.RSE.id == models.RSEAttrAssociation.rse_id)\
                       .join(subquery, models.RSEAttrAssociation.rse_id == subquery.c.rse_id)\
                       .filter(models.RSE.deleted == false(),
                               models.RSEAttrAssociation.key == lookup_key)

        for row in query:
            rse_list.append({'rse_id': row[0],
                             'key': row[1],
                             'value': row[2]})

        REGION.set('av-%s-%s-%s' % (key, value, lookup_key), rse_list)
        return rse_list

    return result


@read_session
def get_rse_attribute(key, rse_id=None, value=None, use_cache=True, session=None):
    """
    Retrieve RSE attribute value.

    :param rse_id: The RSE id.
    :param key: The key for the attribute.
    :param value: Optionally, the desired value for the attribute.
    :param use_cache: Boolean to use memcached.
    :param session: The database session in use.

    :returns: A list with RSE attribute values for a Key.
    """

    result = NO_VALUE
    if use_cache:
        result = REGION.get('%s-%s-%s' % (key, rse_id, value))
    if result is NO_VALUE:

        rse_attrs = []
        if rse_id:
            query = session.query(models.RSEAttrAssociation.value).filter_by(rse_id=rse_id, key=key).distinct()
            if value:
                query = session.query(models.RSEAttrAssociation.value).filter_by(rse_id=rse_id, key=key, value=value).distinct()
        else:
            query = session.query(models.RSEAttrAssociation.value).filter_by(key=key).distinct()
            if value:
                query = session.query(models.RSEAttrAssociation.value).filter_by(key=key, value=value).distinct()
        for attr_value in query:
            rse_attrs.append(attr_value[0])
        REGION.set('%s-%s-%s' % (key, rse_id, value), rse_attrs)
        return rse_attrs

    return result


@transactional_session
def set_rse_usage(rse_id, source, used, free, session=None):
    """
    Set RSE usage information.

    :param rse_id: the location id.
    :param source: The information source, e.g. srm.
    :param used: the used space in bytes.
    :param free: the free in bytes.
    :param session: The database session in use.

    :returns: True if successful, otherwise false.
    """
    rse_usage = models.RSEUsage(rse_id=rse_id, source=source, used=used, free=free)
    # versioned_session(session)
    rse_usage = session.merge(rse_usage)
    rse_usage.save(session=session)

    # rse_usage_history = models.RSEUsage.__history_mapper__.class_(rse_id=rse.id, source=source, used=used, free=free)
    # rse_usage_history.save(session=session)

    return True


@read_session
def get_rse_usage(rse_id, source=None, session=None, per_account=False):
    """
    get rse usage information.

    :param rse_id:  The RSE id.
    :param source: The information source, e.g. srm.
    :param session: The database session in use.
    :param per_account: Boolean whether the usage should be also calculated per account or not.

    :returns: List of RSE usage data.
    """

    query_rse_usage = session.query(models.RSEUsage).filter_by(rse_id=rse_id)
    usage = list()

    if source:
        query_rse_usage = query_rse_usage.filter_by(source=source)

    rse = get_rse_name(rse_id=rse_id, session=session)
    for row in query_rse_usage:
        total = (row.free or 0) + (row.used or 0)
        rse_usage = {'rse_id': rse_id,
                     'rse': rse,
                     'source': row.source,
                     'used': row.used, 'free': row.free,
                     'total': total,
                     'files': row.files,
                     'updated_at': row.updated_at}
        if per_account:
            query_account_usage = session.query(models.AccountUsage).filter_by(rse_id=rse_id)
            account_usages = []
            for row in query_account_usage:
                if row.bytes != 0:
                    percentage = round(float(row.bytes) / float(total) * 100, 2) if total else 0
                    account_usages.append({'used': row.bytes, 'account': row.account, 'percentage': percentage})
            account_usages.sort(key=lambda x: x['used'], reverse=True)
            rse_usage['account_usages'] = account_usages
        usage.append(rse_usage)
    return usage


@transactional_session
def set_rse_limits(rse_id, name, value, session=None):
    """
    Set RSE limits.

    :param rse_id: The RSE id.
    :param name: The name of the limit.
    :param value: The feature value. Set to -1 to remove the limit.
    :param session: The database session in use.

    :returns: True if successful, otherwise false.
    """
    rse_limit = models.RSELimit(rse_id=rse_id, name=name, value=value)
    rse_limit = session.merge(rse_limit)
    rse_limit.save(session=session)
    return True


@read_session
def get_rse_limits(rse_id, name=None, session=None):
    """
    Get RSE limits.

    :param rse_id: The RSE id.
    :param name: A Limit name.

    :returns: A dictionary with the limits {'limit.name': limit.value}.
    """

    query = session.query(models.RSELimit).filter_by(rse_id=rse_id)
    if name:
        query = query.filter_by(name=name)
    limits = {}
    for limit in query:
        limits[limit.name] = limit.value
    return limits


@transactional_session
def delete_rse_limit(rse_id, name=None, session=None):
    """
    Delete RSE limit.

    :param rse_id: The RSE id.
    :param name: The name of the limit.
    """
    try:
        session.query(models.RSELimit).filter_by(rse_id=rse_id, name=name).delete()
    except IntegrityError as error:
        raise exception.RucioException(error.args)


@transactional_session
def set_rse_transfer_limits(rse_id, activity, rse_expression=None, max_transfers=0, transfers=0, waitings=0, volume=0, session=None):
    """
    Set RSE transfer limits.

    :param rse_id: The RSE id.
    :param activity: The activity.
    :param rse_expression: RSE expression string.
    :param max_transfers: Maximum transfers.
    :param transfers: Current number of tranfers.
    :param waitings: Current number of waitings.
    :param volume: Maximum transfer volume in bytes.
    :param session: The database session in use.

    :returns: True if successful, otherwise false.
    """
    try:
        rse_tr_limit = models.RSETransferLimit(rse_id=rse_id, activity=activity, rse_expression=rse_expression, max_transfers=max_transfers, transfers=transfers, waitings=waitings, volume=volume)
        rse_tr_limit = session.merge(rse_tr_limit)
        rowcount = rse_tr_limit.save(session=session)
        return rowcount
    except IntegrityError as error:
        raise exception.RucioException(error.args)


@read_session
def get_rse_transfer_limits(rse_id=None, activity=None, session=None):
    """
    Get RSE transfer limits.

    :param rse_id: The RSE id.
    :param activity: The activity.

    :returns: A dictionary with the limits {'limit.activity': {'limit.rse_id': {'max_transfers': limit.max_transfers, 'transfers': 0, 'waitings': 0, 'volume': 1}}}.
    """
    try:
        query = session.query(models.RSETransferLimit)
        if rse_id:
            query = query.filter_by(rse_id=rse_id)
        if activity:
            query = query.filter_by(activity=activity)

        limits = {}
        for limit in query:
            if limit.activity not in limits:
                limits[limit.activity] = {}
            limits[limit.activity][limit.rse_id] = {'max_transfers': limit.max_transfers,
                                                    'transfers': limit.transfers,
                                                    'waitings': limit.waitings,
                                                    'volume': limit.volume}
        return limits
    except IntegrityError as error:
        raise exception.RucioException(error.args)


@transactional_session
def delete_rse_transfer_limits(rse_id, activity=None, session=None):
    """
    Delete RSE transfer limits.

    :param rse_id: The RSE id.
    :param activity: The activity.
    """
    try:
        query = session.query(models.RSETransferLimit).filter_by(rse_id=rse_id)
        if activity:
            query = query.filter_by(activity=activity)
        rowcount = query.delete()
        return rowcount
    except IntegrityError as error:
        raise exception.RucioException(error.args)


@stream_session
def list_rse_usage_history(rse_id, source=None, session=None):
    """
    List RSE usage history information.

    :param rse_id: The RSE id.
    :param source: The source of the usage information (srm, rucio).
    :param session: The database session in use.

    :returns: A list of historic RSE usage.
    """
    query = session.query(models.RSEUsage.__history_mapper__.class_).filter_by(rse_id=rse_id).order_by(models.RSEUsage.__history_mapper__.class_.updated_at.desc())
    if source:
        query = query.filter_by(source=source)

    rse = get_rse_name(rse_id=rse_id, session=session)
    for usage in query.yield_per(5):
        yield ({'rse_id': rse_id, 'rse': rse,
                'source': usage.source,
                'used': usage.used if usage.used else 0,
                'total': usage.used if usage.used else 0 + usage.free if usage.free else 0,
                'free': usage.free if usage.free else 0,
                'updated_at': usage.updated_at})


@transactional_session
def add_protocol(rse_id, parameter, session=None):
    """
    Add a protocol to an existing RSE. If entries with equal or less priority for
    an operation exist, the existing one will be reorded (i.e. +1).

    :param rse_id: the id of the new rse.
    :param parameter: parameters of the new protocol entry.
    :param session: The database session in use.

    :raises RSENotFound: If RSE is not found.
    :raises RSEOperationNotSupported: If no scheme supported the requested operation for the given RSE.
    :raises RSEProtocolDomainNotSupported: If an undefined domain was provided.
    :raises RSEProtocolPriorityError: If the provided priority for the scheme is to big or below zero.
    :raises Duplicate: If scheme with identifier, hostname and port already exists
                       for the given RSE.
    """

    rse = ""
    try:
        rse = get_rse_name(rse_id=rse_id, session=session)
    except exception.RSENotFound:
        raise exception.RSENotFound('RSE id \'%s\' not found' % rse_id)
    # Insert new protocol entry
    parameter['rse_id'] = rse_id

    # Default values
    parameter['port'] = parameter.get('port', 0)
    parameter['hostname'] = parameter.get('hostname', 'localhost')

    # Transform nested domains to match DB schema e.g. [domains][lan][read] => [read_lan]
    if 'domains' in parameter.keys():
        for s in parameter['domains']:
            if s not in utils.rse_supported_protocol_domains():
                raise exception.RSEProtocolDomainNotSupported('The protocol domain \'%s\' is not defined in the schema.' % s)
            for op in parameter['domains'][s]:
                if op not in utils.rse_supported_protocol_operations():
                    raise exception.RSEOperationNotSupported('Operation \'%s\' not defined in schema.' % (op))
                op_name = op if op == 'third_party_copy' else ''.join([op, '_', s]).lower()
                if parameter['domains'][s][op] < 0:
                    raise exception.RSEProtocolPriorityError('The provided priority (%s)for operation \'%s\' in domain \'%s\' is not supported.' % (parameter['domains'][s][op], op, s))
                parameter[op_name] = parameter['domains'][s][op]
        del parameter['domains']

    if ('extended_attributes' in parameter) and parameter['extended_attributes']:
        try:
            parameter['extended_attributes'] = json.dumps(parameter['extended_attributes'], separators=(',', ':'))
        except ValueError:
            pass  # String is not JSON

    if parameter['scheme'] == 'srm':
        if ('extended_attributes' not in parameter) or ('web_service_path' not in parameter['extended_attributes']):
            raise exception.InvalidObject('Missing values! For SRM, extended_attributes and web_service_path must be specified')

    try:
        new_protocol = models.RSEProtocols()
        new_protocol.update(parameter)
        new_protocol.save(session=session)
    except (IntegrityError, FlushError, OperationalError) as error:
        if ('UNIQUE constraint failed' in error.args[0]) or ('conflicts with persistent instance' in error.args[0]) \
           or match('.*IntegrityError.*ORA-00001: unique constraint.*RSE_PROTOCOLS_PK.*violated.*', error.args[0]) \
           or match('.*IntegrityError.*1062.*Duplicate entry.*for key.*', error.args[0]) \
           or match('.*IntegrityError.*duplicate key value violates unique constraint.*', error.args[0])\
           or match('.*IntegrityError.*columns.*are not unique.*', error.args[0]):
            raise exception.Duplicate('Protocol \'%s\' on port %s already registered for  \'%s\' with hostname \'%s\'.' % (parameter['scheme'], parameter['port'], rse, parameter['hostname']))
        elif 'may not be NULL' in error.args[0] \
             or match('.*IntegrityError.*ORA-01400: cannot insert NULL into.*RSE_PROTOCOLS.*IMPL.*', error.args[0]) \
             or match('.*OperationalError.*cannot be null.*', error.args[0]):
            raise exception.InvalidObject('Missing values!')
        raise error
    return new_protocol


@read_session
def get_rse_protocols(rse_id, schemes=None, session=None):
    """
    Returns protocol information. Parameter combinations are: (operation OR default) XOR scheme.

    :param rse_id: The id of the rse.
    :param schemes: a list of schemes to filter by.
    :param session: The database session.

    :returns: A dict with RSE information and supported protocols

    :raises RSENotFound: If RSE is not found.
    """

    _rse = get_rse(rse_id=rse_id, session=session)
    if not _rse:
        raise exception.RSENotFound('RSE with id \'%s\' not found' % rse_id)

    lfn2pfn_algorithms = get_rse_attribute('lfn2pfn_algorithm', rse_id=_rse.id, session=session)
    # Resolve LFN2PFN default algorithm as soon as possible.  This way, we can send back the actual
    # algorithm name in response to REST queries.
    lfn2pfn_algorithm = get_lfn2pfn_algorithm_default()
    if lfn2pfn_algorithms:
        lfn2pfn_algorithm = lfn2pfn_algorithms[0]

    # Copy verify_checksum from the attributes, later: assume True if not specified
    verify_checksum = get_rse_attribute('verify_checksum', rse_id=_rse.id, session=session)

    # Copy sign_url from the attributes
    sign_url = get_rse_attribute('sign_url', rse_id=_rse.id, session=session)

    read = True if _rse.availability & 4 else False
    write = True if _rse.availability & 2 else False
    delete = True if _rse.availability & 1 else False

    info = {'id': _rse.id,
            'rse': _rse.rse,
            'availability_read': read,
            'availability_write': write,
            'availability_delete': delete,
            'domain': utils.rse_supported_protocol_domains(),
            'protocols': list(),
            'deterministic': _rse.deterministic,
            'lfn2pfn_algorithm': lfn2pfn_algorithm,
            'rse_type': str(_rse.rse_type),
            'credentials': None,
            'volatile': _rse.volatile,
            'verify_checksum': verify_checksum[0] if verify_checksum else True,
            'sign_url': sign_url[0] if sign_url else None,
            'staging_area': _rse.staging_area}

    for op in utils.rse_supported_protocol_operations():
        info['%s_protocol' % op] = 1  # 1 indicates the default protocol

    query = None
    terms = [models.RSEProtocols.rse_id == _rse.id]
    if schemes:
        if not type(schemes) is list:
            schemes = [schemes]
        terms.extend([models.RSEProtocols.scheme.in_(schemes)])

    query = session.query(models.RSEProtocols.hostname,
                          models.RSEProtocols.scheme,
                          models.RSEProtocols.port,
                          models.RSEProtocols.prefix,
                          models.RSEProtocols.impl,
                          models.RSEProtocols.read_lan,
                          models.RSEProtocols.write_lan,
                          models.RSEProtocols.delete_lan,
                          models.RSEProtocols.read_wan,
                          models.RSEProtocols.write_wan,
                          models.RSEProtocols.delete_wan,
                          models.RSEProtocols.third_party_copy,
                          models.RSEProtocols.extended_attributes).filter(*terms)

    for row in query:
        p = {'hostname': row.hostname,
             'scheme': row.scheme,
             'port': row.port,
             'prefix': row.prefix if row.prefix is not None else '',
             'impl': row.impl,
             'domains': {
                 'lan': {'read': row.read_lan,
                         'write': row.write_lan,
                         'delete': row.delete_lan},
                 'wan': {'read': row.read_wan,
                         'write': row.write_wan,
                         'delete': row.delete_wan,
                         'third_party_copy': row.third_party_copy}
             },
             'extended_attributes': row.extended_attributes}

        try:
            p['extended_attributes'] = json.load(StringIO(p['extended_attributes']))
        except ValueError:
            pass  # If value is not a JSON string

        info['protocols'].append(p)
    return info


@transactional_session
def update_protocols(rse_id, scheme, data, hostname, port, session=None):
    """
    Updates an existing protocol entry for an RSE. If necessary, priorities for read,
    write, and delete operations of other protocol entires will be updated too.

    :param rse_id: the id of the new rse.
    :param scheme: Protocol identifer.
    :param data: Dict with new values (keys must match column names in the database).
    :param hostname: Hostname defined for the scheme, used if more than one scheme
                     is registered with the same identifier.
    :param port: The port registered for the hostename, used if more than one scheme
                 is regsitered with the same identifier and hostname.
    :param session: The database session in use.

    :raises RSENotFound: If RSE is not found.
    :raises RSEProtocolNotSupported: If no macthing protocol was found for the given RSE.
    :raises RSEOperationNotSupported: If no protocol supported the requested operation for the given RSE.
    :raises RSEProtocolDomainNotSupported: If an undefined domain was provided.
    :raises RSEProtocolPriorityError: If the provided priority for the protocol is to big or below zero.
    :raises KeyNotFound: Invalid data for update provided.
    :raises Duplicate: If protocol with identifier, hostname and port already exists
                       for the given RSE.
    """

    # Transform nested domains to match DB schema e.g. [domains][lan][read] => [read_lan]
    if 'domains' in data:
        for s in data['domains']:
            if s not in utils.rse_supported_protocol_domains():
                raise exception.RSEProtocolDomainNotSupported('The protocol domain \'%s\' is not defined in the schema.' % s)
            for op in data['domains'][s]:
                if op not in utils.rse_supported_protocol_operations():
                    raise exception.RSEOperationNotSupported('Operation \'%s\' not defined in schema.' % (op))
                op_name = op
                if op != 'third_party_copy':
                    op_name = ''.join([op, '_', s])
                no = session.query(models.RSEProtocols).\
                    filter(sqlalchemy.and_(models.RSEProtocols.rse_id == rse_id,
                                           getattr(models.RSEProtocols, op_name) >= 0)).\
                    count()
                if not 0 <= data['domains'][s][op] <= no:
                    raise exception.RSEProtocolPriorityError('The provided priority (%s)for operation \'%s\' in domain \'%s\' is not supported.' % (data['domains'][s][op], op, s))
                data[op_name] = data['domains'][s][op]
        del data['domains']

    if 'extended_attributes' in data:
        try:
            data['extended_attributes'] = json.dumps(data['extended_attributes'], separators=(',', ':'))
        except ValueError:
            pass  # String is not JSON

    rse = ""
    try:
        rse = get_rse_name(rse_id=rse_id, session=session)
    except exception.RSENotFound:
        raise exception.RSENotFound('RSE with id \'%s\' not found' % rse_id)

    terms = [models.RSEProtocols.rse_id == rse_id,
             models.RSEProtocols.scheme == scheme,
             models.RSEProtocols.hostname == hostname,
             models.RSEProtocols.port == port]

    try:
        up = session.query(models.RSEProtocols).filter(*terms).first()
        if up is None:
            msg = 'RSE \'%s\' does not support protocol \'%s\' for hostname \'%s\' on port \'%s\'' % (rse, scheme, hostname, port)
            raise exception.RSEProtocolNotSupported(msg)

        # Preparing gaps if priority is updated
        for domain in utils.rse_supported_protocol_domains():
            for op in utils.rse_supported_protocol_operations():
                op_name = op
                if op != 'third_party_copy':
                    op_name = ''.join([op, '_', domain])
                if op_name in data:
                    prots = []
                    if (not getattr(up, op_name)) and data[op_name]:  # reactivate protocol e.g. from 0 to 1
                        prots = session.query(models.RSEProtocols).\
                            filter(sqlalchemy.and_(models.RSEProtocols.rse_id == rse_id,
                                                   getattr(models.RSEProtocols, op_name) >= data[op_name])).\
                            order_by(getattr(models.RSEProtocols, op_name).asc())
                        val = data[op_name] + 1
                    elif getattr(up, op_name) and (not data[op_name]):  # deactivate protocol e.g. from 1 to 0
                        prots = session.query(models.RSEProtocols).\
                            filter(sqlalchemy.and_(models.RSEProtocols.rse_id == rse_id,
                                                   getattr(models.RSEProtocols, op_name) > getattr(up, op_name))).\
                            order_by(getattr(models.RSEProtocols, op_name).asc())
                        val = getattr(up, op_name)
                    elif getattr(up, op_name) > data[op_name]:  # shift forward e.g. from 5 to 2
                        prots = session.query(models.RSEProtocols).\
                            filter(sqlalchemy.and_(models.RSEProtocols.rse_id == rse_id,
                                                   getattr(models.RSEProtocols, op_name) >= data[op_name],
                                                   getattr(models.RSEProtocols, op_name) < getattr(up, op_name))).\
                            order_by(getattr(models.RSEProtocols, op_name).asc())
                        val = data[op_name] + 1
                    elif getattr(up, op_name) < data[op_name]:  # shift backward e.g. from 1 to 3
                        prots = session.query(models.RSEProtocols).\
                            filter(sqlalchemy.and_(models.RSEProtocols.rse_id == rse_id,
                                                   getattr(models.RSEProtocols, op_name) <= data[op_name],
                                                   getattr(models.RSEProtocols, op_name) > getattr(up, op_name))).\
                            order_by(getattr(models.RSEProtocols, op_name).asc())
                        val = getattr(up, op_name)

                    for p in prots:
                        p.update({op_name: val})
                        val += 1

        up.update(data, flush=True, session=session)
    except (IntegrityError, OperationalError) as error:
        if 'UNIQUE'.lower() in error.args[0].lower() or 'Duplicate' in error.args[0]:  # Covers SQLite, Oracle and MySQL error
            raise exception.Duplicate('Protocol \'%s\' on port %s already registered for  \'%s\' with hostname \'%s\'.' % (scheme, port, rse, hostname))
        elif 'may not be NULL' in error.args[0] or "cannot be null" in error.args[0]:
            raise exception.InvalidObject('Missing values: %s' % error.args[0])
        raise error
    except DatabaseError as error:
        if match('.*DatabaseError.*ORA-01407: cannot update .*RSE_PROTOCOLS.*IMPL.*to NULL.*', error.args[0]):
            raise exception.InvalidObject('Invalid values !')
        raise error


@transactional_session
def del_protocols(rse_id, scheme, hostname=None, port=None, session=None):
    """
    Deletes an existing protocol entry for an RSE.

    :param rse_id: the id of the new rse.
    :param scheme: Protocol identifer.
    :param hostname: Hostname defined for the scheme, used if more than one scheme
                     is registered with the same identifier.
    :param port: The port registered for the hostename, used if more than one scheme
                     is regsitered with the same identifier and hostname.
    :param session: The database session in use.

    :raises RSENotFound: If RSE is not found.
    :raises RSEProtocolNotSupported: If no macthing scheme was found for the given RSE.
    """
    try:
        get_rse(rse_id=rse_id, session=session)
    except exception.RSENotFound:
        raise exception.RSENotFound('RSE \'%s\' not found' % rse_id)
    terms = [models.RSEProtocols.rse_id == rse_id, models.RSEProtocols.scheme == scheme]
    if hostname:
        terms.append(models.RSEProtocols.hostname == hostname)
        if port:
            terms.append(models.RSEProtocols.port == port)
    p = session.query(models.RSEProtocols).filter(*terms)

    if not p.all():
        msg = 'RSE \'%s\' does not support protocol \'%s\'' % (get_rse_name(rse_id=rse_id, session=session), scheme)
        msg += ' for hostname \'%s\'' % hostname if hostname else ''
        msg += ' on port \'%s\'' % port if port else ''
        raise exception.RSEProtocolNotSupported(msg)

    for row in p:
        row.delete(session=session)

    # Filling gaps in protocol priorities
    for domain in utils.rse_supported_protocol_domains():
        for op in utils.rse_supported_protocol_operations():
            op_name = ''.join([op, '_', domain])
            if getattr(models.RSEProtocols, op_name, None):
                prots = session.query(models.RSEProtocols).\
                    filter(sqlalchemy.and_(models.RSEProtocols.rse_id == rse_id,
                                           getattr(models.RSEProtocols, op_name) > 0)).\
                    order_by(getattr(models.RSEProtocols, op_name).asc())
                i = 1
                for p in prots:
                    p.update({op_name: i})
                    i += 1


@transactional_session
def update_rse(rse_id, parameters, session=None):
    """
    Update RSE properties like availability or name.

    :param rse_id: the id of the new rse.
    :param  parameters: A dictionnary with property (name, read, write, delete as keys).
    :param session: The database session in use.

    :raises RSENotFound: If RSE is not found.
    """
    try:
        query = session.query(models.RSE).filter_by(id=rse_id).one()
    except sqlalchemy.orm.exc.NoResultFound:
        raise exception.RSENotFound('RSE \'%s\' cannot be found' % rse_id)
    availability = 0
    rse = query.rse
    for column in query:
        if column[0] == 'availability':
            availability = column[1] or availability
    param = {}
    availability_mapping = {'availability_read': 4, 'availability_write': 2, 'availability_delete': 1}
    for key in parameters:
        if key == 'name':
            param['rse'] = parameters['name']
        elif key in ['availability_read', 'availability_write', 'availability_delete']:
            if parameters[key] is True:
                availability = availability | availability_mapping[key]
            else:
                availability = availability & ~availability_mapping[key]
        elif key in ['latitude', 'longitude', 'time_zone', 'rse_type', 'volatile', 'deterministic', 'region_code', 'country_name', 'city', 'staging_area']:
            param[key] = parameters[key]
    param['availability'] = availability
    query.update(param)
    if 'name' in parameters:
        add_rse_attribute(rse_id=rse_id, key=parameters['name'], value=1, session=session)
        query = session.query(models.RSEAttrAssociation).filter_by(rse_id=rse_id).filter(models.RSEAttrAssociation.key == rse)
        rse_attr = query.one()
        rse_attr.delete(session=session)


@read_session
def export_rse(rse_id, session=None):
    """
    Get the internal representation of an RSE.

    :param rse_id: The RSE id.

    :returns: A dictionary with the internal representation of an RSE.
    """

    query = session.query(models.RSE).filter_by(id=rse_id)

    rse_data = {}
    for _rse in query:
        for k, v in _rse:
            rse_data[k] = v

    rse_data.pop('continent')
    rse_data.pop('ASN')
    rse_data.pop('ISP')
    rse_data.pop('deleted')
    rse_data.pop('deleted_at')

    # get RSE attributes
    rse_data['attributes'] = list_rse_attributes(rse_id=rse_id)

<<<<<<< HEAD
    # get RSE protocols
    rse_data['protocols'] = get_rse_protocols(rse_id=rse_id)

    # remove duplicated keys returned by get_rse_protocols()
    rse_data['protocols'].pop('id')
    rse_data['protocols'].pop('rse')
    rse_data['protocols'].pop('rse_type')
    rse_data['protocols'].pop('staging_area')
    rse_data['protocols'].pop('deterministic')
    rse_data['protocols'].pop('volatile')

    # get RSE limits
    rse_data['limits'] = get_rse_limits(rse_id=rse_id)

    # get RSE xfer limits
    rse_data['transfer_limits'] = get_rse_transfer_limits(rse_id=rse_id)
=======
    protocols = get_rse_protocols(rse)
    rse_data['lfn2pfn_algorithm'] = protocols.get('lfn2pfn_algorithm')
    rse_data['verify_checksum'] = protocols.get('verify_checksum')
    rse_data['credentials'] = protocols.get('credentials')
    rse_data['availability_delete'] = protocols.get('availability_delete')
    rse_data['availability_write'] = protocols.get('availability_write')
    rse_data['availability_read'] = protocols.get('availability_read')
    rse_data['protocols'] = protocols.get('protocols')

    # get RSE limits
    limits = get_rse_limits(rse)
    rse_data['MinFreeSpace'] = limits.get('MinFreeSpace')
    rse_data['MaxBeingDeletedFiles'] = limits.get('MaxBeingDeletedFiles')
>>>>>>> 73dcef62

    return rse_data<|MERGE_RESOLUTION|>--- conflicted
+++ resolved
@@ -191,17 +191,12 @@
     :param session: the database session in use.
     """
 
-<<<<<<< HEAD
-    return get_counter(rse_id, session=session)['bytes'] == 0
-=======
-    rse_id = get_rse(rse, session=session)['id']
     is_empty = False
     try:
         is_empty = get_counter(rse_id, session=session)['bytes'] == 0
     except exception.CounterNotFound:
         is_empty = True
     return is_empty
->>>>>>> 73dcef62
 
 
 @read_session
@@ -916,6 +911,7 @@
             pass  # If value is not a JSON string
 
         info['protocols'].append(p)
+    info['protocols'] = sorted(info['protocols'], key=lambda p: (p['hostname'], p['scheme'], p['port']))
     return info
 
 
@@ -1157,25 +1153,7 @@
     # get RSE attributes
     rse_data['attributes'] = list_rse_attributes(rse_id=rse_id)
 
-<<<<<<< HEAD
-    # get RSE protocols
-    rse_data['protocols'] = get_rse_protocols(rse_id=rse_id)
-
-    # remove duplicated keys returned by get_rse_protocols()
-    rse_data['protocols'].pop('id')
-    rse_data['protocols'].pop('rse')
-    rse_data['protocols'].pop('rse_type')
-    rse_data['protocols'].pop('staging_area')
-    rse_data['protocols'].pop('deterministic')
-    rse_data['protocols'].pop('volatile')
-
-    # get RSE limits
-    rse_data['limits'] = get_rse_limits(rse_id=rse_id)
-
-    # get RSE xfer limits
-    rse_data['transfer_limits'] = get_rse_transfer_limits(rse_id=rse_id)
-=======
-    protocols = get_rse_protocols(rse)
+    protocols = get_rse_protocols(rse_id=rse_id)
     rse_data['lfn2pfn_algorithm'] = protocols.get('lfn2pfn_algorithm')
     rse_data['verify_checksum'] = protocols.get('verify_checksum')
     rse_data['credentials'] = protocols.get('credentials')
@@ -1185,9 +1163,8 @@
     rse_data['protocols'] = protocols.get('protocols')
 
     # get RSE limits
-    limits = get_rse_limits(rse)
+    limits = get_rse_limits(rse_id=rse_id)
     rse_data['MinFreeSpace'] = limits.get('MinFreeSpace')
     rse_data['MaxBeingDeletedFiles'] = limits.get('MaxBeingDeletedFiles')
->>>>>>> 73dcef62
 
     return rse_data