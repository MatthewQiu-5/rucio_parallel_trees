--- conflicted
+++ resolved
@@ -640,13 +640,8 @@
     scheme_map = {'srm': ['srm', 'gsiftp'],
                   'gsiftp': ['srm', 'gsiftp'],
                   'https': ['https', 'davs', 's3'],
-<<<<<<< HEAD
-                  'davs': ['https', 'davs'],
-                  's3': ['https', 's3']}
-=======
                   'davs': ['https', 'davs', 's3'],
                   's3': ['https', 's3', 'davs']}
->>>>>>> 05e43a60
 
     if dest_scheme == src_scheme:
         return True
