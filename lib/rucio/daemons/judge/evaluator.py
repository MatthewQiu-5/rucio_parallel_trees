# Copyright 2013-2018 CERN for the benefit of the ATLAS collaboration.
#
# Licensed under the Apache License, Version 2.0 (the "License");
# you may not use this file except in compliance with the License.
# You may obtain a copy of the License at
#
#    http://www.apache.org/licenses/LICENSE-2.0
#
# Unless required by applicable law or agreed to in writing, software
# distributed under the License is distributed on an "AS IS" BASIS,
# WITHOUT WARRANTIES OR CONDITIONS OF ANY KIND, either express or implied.
# See the License for the specific language governing permissions and
# limitations under the License.
#
# Authors:
# - Martin Barisits <martin.barisits@cern.ch>, 2013-2017
# - Mario Lassnig <mario.lassnig@cern.ch>, 2013
# - Cedric Serfon <cedric.serfon@cern.ch>, 2013
# - Vincent Garonne <vgaronne@gmail.com>, 2016-2018
# - Hannes Hansen <hannes.jakob.hansen@cern.ch>, 2018-2019
# - Andrew Lister <andrew.lister@stfc.ac.uk>, 2019
#
# PY3K COMPATIBLE

"""
Judge-Evaluator is a daemon to re-evaluate and execute replication rules.
"""

import logging
import os
import socket
import sys
import threading
import time
import traceback

from datetime import datetime, timedelta
from re import match
from random import randint
from six import iteritems

from sqlalchemy.exc import DatabaseError
from sqlalchemy.orm.exc import FlushError

from rucio.common.config import config_get
from rucio.common.exception import DatabaseException, DataIdentifierNotFound, ReplicationRuleCreationTemporaryFailed
from rucio.common.types import InternalScope
from rucio.core.heartbeat import live, die, sanity_check
from rucio.core.rule import re_evaluate_did, get_updated_dids, delete_updated_did
from rucio.core.monitor import record_counter

graceful_stop = threading.Event()

logging.basicConfig(stream=sys.stdout,
                    level=getattr(logging,
                                  config_get('common', 'loglevel',
                                             raise_exception=False,
                                             default='DEBUG').upper()),
                    format='%(asctime)s\t%(process)d\t%(levelname)s\t%(message)s')


def re_evaluator(once=False):
    """
    Main loop to check the re-evaluation of dids.
    """

    hostname = socket.gethostname()
    pid = os.getpid()
    current_thread = threading.current_thread()

    paused_dids = {}  # {(scope, name): datetime}

    # Make an initial heartbeat so that all judge-evaluators have the correct worker number on the next try
    live(executable='rucio-judge-evaluator', hostname=hostname, pid=pid, thread=current_thread, older_than=60 * 30)
    graceful_stop.wait(1)

    while not graceful_stop.is_set():
        try:
            # heartbeat
            heartbeat = live(executable='rucio-judge-evaluator', hostname=hostname, pid=pid, thread=current_thread, older_than=60 * 30)

            start = time.time()  # NOQA

            # Refresh paused dids
            paused_dids = dict((k, v) for k, v in iteritems(paused_dids) if datetime.utcnow() < v)

            # Select a bunch of dids for re evaluation for this worker
            dids = get_updated_dids(total_workers=heartbeat['nr_threads'] - 1,
                                    worker_number=heartbeat['assign_thread'],
                                    limit=100,
                                    blacklisted_dids=[(InternalScope(key[0], fromExternal=False), key[1]) for key in paused_dids])
<<<<<<< HEAD
            logging.debug('re_evaluator[%s/%s] index query time %f fetch size is %d (%d blacklisted)' % (heartbeat['assign_thread'], heartbeat['nr_threads'] - 1, time.time() - start, len(dids), len([(InternalScope(key[0], fromExternal=False), key[1]) for key in paused_dids])))
=======
            logging.debug('re_evaluator[%s/%s] index query time %f fetch size is %d (%d blacklisted)' % (heartbeat['assign_thread'],
                                                                                                         heartbeat['nr_threads'] - 1,
                                                                                                         time.time() - start,
                                                                                                         len(dids),
                                                                                                         len([(InternalScope(key[0], fromExternal=False), key[1]) for key in paused_dids])))
>>>>>>> 9c462dde

            # If the list is empty, sent the worker to sleep
            if not dids and not once:
                logging.debug('re_evaluator[%s/%s] did not get any work (paused_dids=%s)' % (heartbeat['assign_thread'], heartbeat['nr_threads'] - 1, str(len(paused_dids))))
                graceful_stop.wait(30)
            else:
                done_dids = {}
                for did in dids:
                    if graceful_stop.is_set():
                        break

                    # Check if this did has already been operated on
                    did_tag = '%s:%s' % (did.scope.internal, did.name)
                    if did_tag in done_dids:
                        if did.rule_evaluation_action in done_dids[did_tag]:
                            logging.debug('re_evaluator[%s/%s]: evaluation of %s:%s already done' % (heartbeat['assign_thread'], heartbeat['nr_threads'] - 1, did.scope, did.name))
                            delete_updated_did(id=did.id)
                            continue
                    else:
                        done_dids[did_tag] = []

                    # Jump paused dids
                    if (did.scope.internal, did.name) in paused_dids:
                        continue

                    try:
                        start_time = time.time()
                        re_evaluate_did(scope=did.scope, name=did.name, rule_evaluation_action=did.rule_evaluation_action)
                        logging.debug('re_evaluator[%s/%s]: evaluation of %s:%s took %f' % (heartbeat['assign_thread'], heartbeat['nr_threads'] - 1, did.scope, did.name, time.time() - start_time))
                        delete_updated_did(id=did.id)
                        done_dids[did_tag].append(did.rule_evaluation_action)
                    except DataIdentifierNotFound as e:
                        delete_updated_did(id=did.id)
                    except (DatabaseException, DatabaseError) as e:
                        if match('.*ORA-00054.*', str(e.args[0])):
                            paused_dids[(did.scope.internal, did.name)] = datetime.utcnow() + timedelta(seconds=randint(60, 600))
                            logging.warning('re_evaluator[%s/%s]: Locks detected for %s:%s' % (heartbeat['assign_thread'], heartbeat['nr_threads'] - 1, did.scope, did.name))
                            record_counter('rule.judge.exceptions.LocksDetected')
                        elif match('.*QueuePool.*', str(e.args[0])):
                            logging.warning(traceback.format_exc())
                            record_counter('rule.judge.exceptions.%s' % e.__class__.__name__)
                        elif match('.*ORA-03135.*', str(e.args[0])):
                            logging.warning(traceback.format_exc())
                            record_counter('rule.judge.exceptions.%s' % e.__class__.__name__)
                        else:
                            logging.error(traceback.format_exc())
                            record_counter('rule.judge.exceptions.%s' % e.__class__.__name__)
                    except ReplicationRuleCreationTemporaryFailed as e:
                        record_counter('rule.judge.exceptions.%s' % e.__class__.__name__)
                        logging.warning('re_evaluator[%s/%s]: Replica Creation temporary failed, retrying later for %s:%s' % (heartbeat['assign_thread'], heartbeat['nr_threads'] - 1, did.scope, did.name))
                    except FlushError as e:
                        record_counter('rule.judge.exceptions.%s' % e.__class__.__name__)
                        logging.warning('re_evaluator[%s/%s]: Flush error for %s:%s' % (heartbeat['assign_thread'], heartbeat['nr_threads'] - 1, did.scope, did.name))
        except (DatabaseException, DatabaseError) as e:
            if match('.*QueuePool.*', str(e.args[0])):
                logging.warning(traceback.format_exc())
                record_counter('rule.judge.exceptions.%s' % e.__class__.__name__)
            elif match('.*ORA-03135.*', str(e.args[0])):
                logging.warning(traceback.format_exc())
                record_counter('rule.judge.exceptions.%s' % e.__class__.__name__)
            else:
                logging.critical(traceback.format_exc())
                record_counter('rule.judge.exceptions.%s' % e.__class__.__name__)
        except Exception as e:
            logging.critical(traceback.format_exc())
            record_counter('rule.judge.exceptions.%s' % e.__class__.__name__)

        if once:
            break

    die(executable='rucio-judge-evaluator', hostname=hostname, pid=pid, thread=current_thread)


def stop(signum=None, frame=None):
    """
    Graceful exit.
    """

    graceful_stop.set()


def run(once=False, threads=1):
    """
    Starts up the Judge-Eval threads.
    """

    hostname = socket.gethostname()
    sanity_check(executable='rucio-judge-evaluator', hostname=hostname)

    if once:
        re_evaluator(once)
    else:
        logging.info('Evaluator starting %s threads' % str(threads))
        threads = [threading.Thread(target=re_evaluator, kwargs={'once': once}) for i in range(0, threads)]
        [t.start() for t in threads]
        # Interruptible joins require a timeout.
        while threads[0].is_alive():
            [t.join(timeout=3.14) for t in threads]<|MERGE_RESOLUTION|>--- conflicted
+++ resolved
@@ -89,15 +89,11 @@
                                     worker_number=heartbeat['assign_thread'],
                                     limit=100,
                                     blacklisted_dids=[(InternalScope(key[0], fromExternal=False), key[1]) for key in paused_dids])
-<<<<<<< HEAD
-            logging.debug('re_evaluator[%s/%s] index query time %f fetch size is %d (%d blacklisted)' % (heartbeat['assign_thread'], heartbeat['nr_threads'] - 1, time.time() - start, len(dids), len([(InternalScope(key[0], fromExternal=False), key[1]) for key in paused_dids])))
-=======
             logging.debug('re_evaluator[%s/%s] index query time %f fetch size is %d (%d blacklisted)' % (heartbeat['assign_thread'],
                                                                                                          heartbeat['nr_threads'] - 1,
                                                                                                          time.time() - start,
                                                                                                          len(dids),
                                                                                                          len([(InternalScope(key[0], fromExternal=False), key[1]) for key in paused_dids])))
->>>>>>> 9c462dde
 
             # If the list is empty, sent the worker to sleep
             if not dids and not once:
