# Copyright 2014-2018 CERN for the benefit of the ATLAS collaboration.
#
# Licensed under the Apache License, Version 2.0 (the "License");
# you may not use this file except in compliance with the License.
# You may obtain a copy of the License at
#
#    http://www.apache.org/licenses/LICENSE-2.0
#
# Unless required by applicable law or agreed to in writing, software
# distributed under the License is distributed on an "AS IS" BASIS,
# WITHOUT WARRANTIES OR CONDITIONS OF ANY KIND, either express or implied.
# See the License for the specific language governing permissions and
# limitations under the License.
#
# Authors:
# - Martin Barisits <martin.barisits@cern.ch>, 2014-2016
# - Vincent Garonne <vgaronne@gmail.com>, 2018
<<<<<<< HEAD
# - Hannes Hansen <hannes.jakob.hansen@cern.ch>, 2018
=======
# - Hannes Hansen <hannes.jakob.hansen@cern.ch>, 2018-2019
>>>>>>> d28946f8
#
# PY3K COMPATIBLE

"""
Abacus-RSE is a daemon to update RSE counters.
"""

import logging
import sys
import threading
import time
import traceback

from rucio.common.config import config_get
from rucio.core.rse_counter import get_updated_rse_counters, update_rse_counter

graceful_stop = threading.Event()

logging.basicConfig(stream=sys.stdout,
                    level=getattr(logging,
                                  config_get('common', 'loglevel',
                                             raise_exception=False,
                                             default='DEBUG').upper()),
                    format='%(asctime)s\t%(process)d\t%(levelname)s\t%(message)s')


def rse_update(once=False, process=0, total_processes=1, thread=0, threads_per_process=1):
    """
    Main loop to check and update the RSE Counters.
    """

    logging.info('rse_update: starting')

    logging.info('rse_update: started')

    while not graceful_stop.is_set():
        try:
            # Select a bunch of rses for to update for this worker
            start = time.time()  # NOQA
            rse_ids = get_updated_rse_counters(total_workers=total_processes * threads_per_process - 1,
                                               worker_number=process * threads_per_process + thread)
            logging.debug('Index query time %f size=%d' % (time.time() - start, len(rse_ids)))

            # If the list is empty, sent the worker to sleep
            if not rse_ids and not once:
                logging.info('rse_update[%s/%s] did not get any work' % (process * threads_per_process + thread, total_processes * threads_per_process - 1))
                time.sleep(10)
            else:
                for rse_id in rse_ids:
                    if graceful_stop.is_set():
                        break
                    start_time = time.time()
                    update_rse_counter(rse_id=rse_id)
                    logging.debug('rse_update[%s/%s]: update of rse "%s" took %f' % (process * threads_per_process + thread, total_processes * threads_per_process - 1, rse_id, time.time() - start_time))
        except Exception:
            logging.error(traceback.format_exc())
        if once:
            break

    logging.info('rse_update: graceful stop requested')

    logging.info('rse_update: graceful stop done')


def stop(signum=None, frame=None):
    """
    Graceful exit.
    """

    graceful_stop.set()


def run(once=False, process=0, total_processes=1, threads_per_process=11):
    """
    Starts up the Abacus-RSE threads.
    """
    if once:
        logging.info('main: executing one iteration only')
        rse_update(once)
    else:
        logging.info('main: starting threads')
        threads = [threading.Thread(target=rse_update, kwargs={'process': process, 'total_processes': total_processes, 'once': once, 'thread': i, 'threads_per_process': threads_per_process}) for i in range(0, threads_per_process)]
        [t.start() for t in threads]
        logging.info('main: waiting for interrupts')
        # Interruptible joins require a timeout.
        while threads[0].is_alive():
            [t.join(timeout=3.14) for t in threads]<|MERGE_RESOLUTION|>--- conflicted
+++ resolved
@@ -15,11 +15,7 @@
 # Authors:
 # - Martin Barisits <martin.barisits@cern.ch>, 2014-2016
 # - Vincent Garonne <vgaronne@gmail.com>, 2018
-<<<<<<< HEAD
-# - Hannes Hansen <hannes.jakob.hansen@cern.ch>, 2018
-=======
 # - Hannes Hansen <hannes.jakob.hansen@cern.ch>, 2018-2019
->>>>>>> d28946f8
 #
 # PY3K COMPATIBLE
 
